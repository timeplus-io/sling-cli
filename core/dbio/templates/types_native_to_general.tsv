--- conflicted
+++ resolved
@@ -1,126 +1,101 @@
 database	native_type	general_type	ddl_string	test	stats_allowed	Comment
-azuredwh	bigint	bigint	col_bigint bigint	TRUE	TRUE
-azuredwh	binary	binary	col_binary binary(100)	TRUE	FALSE
-azuredwh	bit	smallint	col_bit bit	FALSE	FALSE
-azuredwh	char	string	col_char char	TRUE	TRUE
-azuredwh	date	date	col_date date	TRUE	TRUE
-azuredwh	uniqueidentifier	string	col_uniqueidentifier uniqueidentifier	TRUE	FALSE
-azuredwh	datetime	datetime	col_datetime datetime	TRUE	TRUE
-azuredwh	datetime2	datetime	col_datetime2 datetime2	TRUE	TRUE
-azuredwh	datetimeoffset	timestampz	col_datetimeoffset datetimeoffset	TRUE	TRUE
-azuredwh	decimal	decimal	col_decimal decimal	TRUE	TRUE
-azuredwh	float	float	col_float float	TRUE	TRUE
-azuredwh	image	binary	col_image image	FALSE	FALSE
-azuredwh	int	integer	col_int int	TRUE	TRUE
-azuredwh	money	decimal	col_money money	TRUE	TRUE
-azuredwh	nchar	text	col_nchar nchar	TRUE	TRUE
-azuredwh	ntext	text	col_ntext ntext	TRUE	TRUE
-azuredwh	numeric	decimal	col_numeric numeric	TRUE	TRUE
-azuredwh	nvarchar	text	col_nvarchar nvarchar	TRUE	TRUE
-azuredwh	real	decimal	col_real real	TRUE	TRUE
-azuredwh	smalldatetime	datetime	col_smalldatetime smalldatetime	TRUE	TRUE
-azuredwh	smallint	smallint	col_smallint smallint	TRUE	TRUE
-azuredwh	smallmoney	decimal	col_smallmoney smallmoney	TRUE	TRUE
-azuredwh	time	time	col_time time	TRUE	TRUE
-azuredwh	tinyint	smallint	col_tinyint tinyint	TRUE	TRUE
-azuredwh	varbinary	binary	col_varbinary varbinary(100)	FALSE	FALSE
-azuredwh	varchar	text	col_varchar varchar	TRUE	TRUE
-azuresql	bigint	bigint	col_bigint bigint	TRUE	TRUE
-azuresql	binary	binary	col_binary binary(100)	TRUE	TRUE
-azuresql	bit	smallint	col_bit bit	TRUE	TRUE
-azuresql	char	string	col_char char	TRUE	TRUE
-azuresql	date	date	col_date date	TRUE	TRUE
-azuresql	datetime	datetime	col_datetime datetime	TRUE	TRUE
-azuresql	datetime2	datetime	col_datetime2 datetime2	TRUE	TRUE
-azuresql	datetimeoffset	timestampz	col_datetimeoffset datetimeoffset	TRUE	TRUE
-azuresql	decimal	decimal	col_decimal decimal	TRUE	TRUE
-azuresql	float	float	col_float float	TRUE	TRUE
-azuresql	image	binary	col_image image	TRUE	TRUE
-azuresql	int	integer	col_int int	TRUE	TRUE
-azuresql	money	decimal	col_money money	TRUE	TRUE
-azuresql	nchar	text	col_nchar nchar	TRUE	TRUE
-azuresql	ntext	text	col_ntext ntext	TRUE	TRUE
-azuresql	numeric	decimal	col_numeric numeric	TRUE	TRUE
-azuresql	nvarchar	text	col_nvarchar nvarchar	TRUE	TRUE
-azuresql	real	decimal	col_real real	TRUE	TRUE
-azuresql	smalldatetime	datetime	col_smalldatetime smalldatetime	TRUE	TRUE
-azuresql	smallint	smallint	col_smallint smallint	TRUE	TRUE
-azuresql	smallmoney	decimal	col_smallmoney smallmoney	TRUE	TRUE
-azuresql	time	time	col_time time	TRUE	TRUE
-azuresql	tinyint	smallint	col_tinyint tinyint	TRUE	TRUE
-azuresql	varbinary	binary	col_varbinary varbinary(100)	TRUE	TRUE
-azuresql	varchar	text	col_varchar varchar	TRUE	TRUE
-bigquery	array	json		FALSE	FALSE
-bigquery	record	json		FALSE	FALSE
-bigquery	geography	json		FALSE	FALSE
-bigquery	bool	bool	col_bool bool	FALSE	FALSE
-bigquery	boolean	bool	col_bool bool	FALSE	FALSE
-bigquery	bytes	binary	col_bytes bytes	TRUE	FALSE
-bigquery	date	date	col_date date	FALSE	FALSE
-bigquery	datetime	datetime	col_datetime datetime	TRUE	TRUE
-bigquery	float	float	col_float float64	TRUE	TRUE
-bigquery	float64	float	col_float64 float64	TRUE	TRUE
-bigquery	geography	string	col_geography geography	FALSE	FALSE
-bigquery	integer	bigint	col_integer integer	TRUE	TRUE
-bigquery	int64	bigint	col_int64 int64	TRUE	TRUE
-bigquery	int64	bigint	col_int64 int64	TRUE	TRUE
-bigquery	numeric	decimal	col_numeric numeric	TRUE	TRUE
-bigquery	bignumeric	decimal	col_bignumeric bignumeric	TRUE	TRUE
-bigquery	string	text	col_string string	TRUE	TRUE
-bigquery	json	json		FALSE	FALSE
-bigquery	struct	json		FALSE	FALSE
-bigquery	time	time	col_time time	FALSE	FALSE
-bigquery	timestamp	timestamp	col_timestamp timestamp	TRUE	TRUE
-clickhouse	array	json	col_array array	FALSE	FALSE
-clickhouse	uuid	string	col_uuid array	FALSE	FALSE
-clickhouse	date	date	col_date date	TRUE	TRUE
-clickhouse	datetime	datetime	col_datetime datetime	TRUE	TRUE
-clickhouse	datetime64	datetime	col_datetime64 datetime64	TRUE	TRUE
-clickhouse	decimal	decimal	col_decimal decimal	TRUE	TRUE
-clickhouse	enum	string	col_enum enum	FALSE	FALSE
-clickhouse	fixedstring	text	col_fixedstring fixedstring	TRUE	TRUE
-clickhouse	float32	float	col_float32 float32	TRUE	TRUE
-clickhouse	float64	float	col_float64 float64	TRUE	TRUE
-clickhouse	int16	smallint	col_int16 int16	TRUE	TRUE
-clickhouse	int32	bigint	col_int32 int32	TRUE	TRUE
-clickhouse	int64	bigint	col_int64 int64	TRUE	TRUE
-clickhouse	int8	integer	col_int8 int8	TRUE	TRUE
-clickhouse	string	text	col_string string	TRUE	TRUE
-clickhouse	tuple	string	col_tuple tuple	TRUE	TRUE
-clickhouse	uint16	integer	col_uint16 uint16	TRUE	TRUE
-clickhouse	uint32	bigint	col_uint32 uint32	TRUE	TRUE
-clickhouse	uint64	decimal(28,0)	col_uint64 uint64	TRUE	TRUE
-clickhouse	uint8	integer	col_uint8 uint8	TRUE	TRUE
-clickhouse	json	json	col_json json	FALSE	FALSE
-clickhouse	map	json	col_map json	FALSE	FALSE
-clickhouse	lowcardinality	string	col_lowcardinality json	FALSE	FALSE
-clickhouse	enum8	string	col_enum8 json	FALSE	FALSE
-proton	ipv6	string	col_enum8 json	FALSE	FALSE
-proton	array	json	col_array array	FALSE	FALSE
-proton	uuid	string	col_uuid array	FALSE	FALSE
-proton	date	date	col_date date	TRUE	TRUE
-proton	datetime	datetime	col_datetime datetime	TRUE	TRUE
-proton	datetime64	datetime	col_datetime64 datetime64	TRUE	TRUE
-proton	decimal	decimal	col_decimal decimal	TRUE	TRUE
-proton	enum	string	col_enum enum	FALSE	FALSE
-proton	fixedstring	text	col_fixedstring fixedstring	TRUE	TRUE
-proton	float32	float	col_float32 float32	TRUE	TRUE
-proton	float64	float	col_float64 float64	TRUE	TRUE
-proton	int16	smallint	col_int16 int16	TRUE	TRUE
-proton	int32	bigint	col_int32 int32	TRUE	TRUE
-proton	int64	bigint	col_int64 int64	TRUE	TRUE
-proton	int8	integer	col_int8 int8	TRUE	TRUE
-proton	string	text	col_string string	TRUE	TRUE
-proton	tuple	string	col_tuple tuple	TRUE	TRUE
-proton	uint16	integer	col_uint16 uint16	TRUE	TRUE
-proton	uint32	bigint	col_uint32 uint32	TRUE	TRUE
-proton	uint64	decimal(28,0)	col_uint64 uint64	TRUE	TRUE
-proton	uint8	integer	col_uint8 uint8	TRUE	TRUE
-proton	json	json	col_json json	FALSE	FALSE
-proton	map	json	col_map json	FALSE	FALSE
-proton	lowcardinality	string	col_lowcardinality json	FALSE	FALSE
-proton	enum8	string	col_enum8 json	FALSE	FALSE
-proton	ipv6	string	col_enum8 json	FALSE	FALSE
+azuredwh	bigint	bigint	col_bigint bigint	TRUE	TRUE	
+azuredwh	binary	binary	col_binary binary(100)	TRUE	FALSE	
+azuredwh	bit	smallint	col_bit bit	FALSE	FALSE	
+azuredwh	char	string	col_char char	TRUE	TRUE	
+azuredwh	date	date	col_date date	TRUE	TRUE	
+azuredwh	uniqueidentifier	string	col_uniqueidentifier uniqueidentifier	TRUE	FALSE	
+azuredwh	datetime	datetime	col_datetime datetime	TRUE	TRUE	
+azuredwh	datetime2	datetime	col_datetime2 datetime2	TRUE	TRUE	
+azuredwh	datetimeoffset	timestampz	col_datetimeoffset datetimeoffset	TRUE	TRUE	
+azuredwh	decimal	decimal	col_decimal decimal	TRUE	TRUE	
+azuredwh	float	float	col_float float	TRUE	TRUE	
+azuredwh	image	binary	col_image image	FALSE	FALSE	
+azuredwh	int	integer	col_int int	TRUE	TRUE	
+azuredwh	money	decimal	col_money money	TRUE	TRUE	
+azuredwh	nchar	text	col_nchar nchar	TRUE	TRUE	
+azuredwh	ntext	text	col_ntext ntext	TRUE	TRUE	
+azuredwh	numeric	decimal	col_numeric numeric	TRUE	TRUE	
+azuredwh	nvarchar	text	col_nvarchar nvarchar	TRUE	TRUE	
+azuredwh	real	decimal	col_real real	TRUE	TRUE	
+azuredwh	smalldatetime	datetime	col_smalldatetime smalldatetime	TRUE	TRUE	
+azuredwh	smallint	smallint	col_smallint smallint	TRUE	TRUE	
+azuredwh	smallmoney	decimal	col_smallmoney smallmoney	TRUE	TRUE	
+azuredwh	time	time	col_time time	TRUE	TRUE	
+azuredwh	tinyint	smallint	col_tinyint tinyint	TRUE	TRUE	
+azuredwh	varbinary	binary	col_varbinary varbinary(100)	FALSE	FALSE	
+azuredwh	varchar	text	col_varchar varchar	TRUE	TRUE	
+azuresql	bigint	bigint	col_bigint bigint	TRUE	TRUE	
+azuresql	binary	binary	col_binary binary(100)	TRUE	TRUE	
+azuresql	bit	smallint	col_bit bit	TRUE	TRUE	
+azuresql	char	string	col_char char	TRUE	TRUE	
+azuresql	date	date	col_date date	TRUE	TRUE	
+azuresql	datetime	datetime	col_datetime datetime	TRUE	TRUE	
+azuresql	datetime2	datetime	col_datetime2 datetime2	TRUE	TRUE	
+azuresql	datetimeoffset	timestampz	col_datetimeoffset datetimeoffset	TRUE	TRUE	
+azuresql	decimal	decimal	col_decimal decimal	TRUE	TRUE	
+azuresql	float	float	col_float float	TRUE	TRUE	
+azuresql	image	binary	col_image image	TRUE	TRUE	
+azuresql	int	integer	col_int int	TRUE	TRUE	
+azuresql	money	decimal	col_money money	TRUE	TRUE	
+azuresql	nchar	text	col_nchar nchar	TRUE	TRUE	
+azuresql	ntext	text	col_ntext ntext	TRUE	TRUE	
+azuresql	numeric	decimal	col_numeric numeric	TRUE	TRUE	
+azuresql	nvarchar	text	col_nvarchar nvarchar	TRUE	TRUE	
+azuresql	real	decimal	col_real real	TRUE	TRUE	
+azuresql	smalldatetime	datetime	col_smalldatetime smalldatetime	TRUE	TRUE	
+azuresql	smallint	smallint	col_smallint smallint	TRUE	TRUE	
+azuresql	smallmoney	decimal	col_smallmoney smallmoney	TRUE	TRUE	
+azuresql	time	time	col_time time	TRUE	TRUE	
+azuresql	tinyint	smallint	col_tinyint tinyint	TRUE	TRUE	
+azuresql	varbinary	binary	col_varbinary varbinary(100)	TRUE	TRUE	
+azuresql	varchar	text	col_varchar varchar	TRUE	TRUE	
+bigquery	array	json		FALSE	FALSE	
+bigquery	record	json		FALSE	FALSE	
+bigquery	geography	json		FALSE	FALSE	
+bigquery	bool	bool	col_bool bool	FALSE	FALSE	
+bigquery	boolean	bool	col_bool bool	FALSE	FALSE	
+bigquery	bytes	binary	col_bytes bytes	TRUE	FALSE	
+bigquery	date	date	col_date date	FALSE	FALSE	
+bigquery	datetime	datetime	col_datetime datetime	TRUE	TRUE	
+bigquery	float	float	col_float float64	TRUE	TRUE	
+bigquery	float64	float	col_float64 float64	TRUE	TRUE	
+bigquery	geography	string	col_geography geography	FALSE	FALSE	
+bigquery	integer	bigint	col_integer integer	TRUE	TRUE	
+bigquery	int64	bigint	col_int64 int64	TRUE	TRUE	
+bigquery	int64	bigint	col_int64 int64	TRUE	TRUE	
+bigquery	numeric	decimal	col_numeric numeric	TRUE	TRUE	
+bigquery	bignumeric	decimal	col_bignumeric bignumeric	TRUE	TRUE	
+bigquery	string	text	col_string string	TRUE	TRUE	
+bigquery	json	json		FALSE	FALSE	
+bigquery	struct	json		FALSE	FALSE	
+bigquery	time	time	col_time time	FALSE	FALSE	
+bigquery	timestamp	timestamp	col_timestamp timestamp	TRUE	TRUE	
+clickhouse	array	json	col_array array	FALSE	FALSE	
+clickhouse	uuid	string	col_uuid array	FALSE	FALSE	
+clickhouse	date	date	col_date date	TRUE	TRUE	
+clickhouse	datetime	datetime	col_datetime datetime	TRUE	TRUE	
+clickhouse	datetime64	datetime	col_datetime64 datetime64	TRUE	TRUE	
+clickhouse	decimal	decimal	col_decimal decimal	TRUE	TRUE	
+clickhouse	enum	string	col_enum enum	FALSE	FALSE	
+clickhouse	fixedstring	text	col_fixedstring fixedstring	TRUE	TRUE	
+clickhouse	float32	float	col_float32 float32	TRUE	TRUE	
+clickhouse	float64	float	col_float64 float64	TRUE	TRUE	
+clickhouse	int16	smallint	col_int16 int16	TRUE	TRUE	
+clickhouse	int32	bigint	col_int32 int32	TRUE	TRUE	
+clickhouse	int64	bigint	col_int64 int64	TRUE	TRUE	
+clickhouse	int8	integer	col_int8 int8	TRUE	TRUE	
+clickhouse	string	text	col_string string	TRUE	TRUE	
+clickhouse	tuple	string	col_tuple tuple	TRUE	TRUE	
+clickhouse	uint16	integer	col_uint16 uint16	TRUE	TRUE	
+clickhouse	uint32	bigint	col_uint32 uint32	TRUE	TRUE	
+clickhouse	uint64	decimal(28,0)	col_uint64 uint64	TRUE	TRUE	
+clickhouse	uint8	integer	col_uint8 uint8	TRUE	TRUE	
+clickhouse	json	json	col_json json	FALSE	FALSE	
+clickhouse	map	json	col_map json	FALSE	FALSE	
+clickhouse	lowcardinality	string	col_lowcardinality json	FALSE	FALSE	
+clickhouse	enum8	string	col_enum8 json	FALSE	FALSE	
+clickhouse	ipv6	string	col_enum8 json	FALSE	FALSE	
 duckdb	bigint	bigint	col_bigint bigint	TRUE	TRUE	A large integer
 duckdb	binary	binary	col_binary binary(100)	TRUE	TRUE	A fixed-length binary string
 duckdb	blob	binary	col_blob blob	TRUE	TRUE	A small BLOB
@@ -140,17 +115,17 @@
 duckdb	tinyblob	text	col_tinyblob tinyblob	TRUE	TRUE	A very small BLOB (binary large object)
 duckdb	tinyint	smallint	col_tinyint tinyint	TRUE	TRUE	A very small integer
 duckdb	varchar	text	col_varchar varchar(100)	TRUE	TRUE	A variable-length non-binary string
-duckdb	boolean	bool	col_boolean boolean	TRUE	TRUE
-duckdb	list	text	col_list list	TRUE	TRUE
-duckdb	struct	json	col_struct struct	TRUE	TRUE
-duckdb	map	json	col_map map	TRUE	TRUE
-duckdb	ubigint	bigint	col_ubigint ubigint	TRUE	TRUE
-duckdb	uinteger	bigint	col_uinteger uinteger	TRUE	TRUE
-duckdb	usmallint	integer	col_usmallint usmallint	TRUE	TRUE
-duckdb	utinyint	integer	col_utinyint utinyint	TRUE	TRUE
-duckdb	uuid	string	col_uuid uuid	TRUE	TRUE
-duckdb	hugeint	bigint	col_hugeint hugeint	TRUE	TRUE
-duckdb	interval	string	col_interval interval	TRUE	TRUE
+duckdb	boolean	bool	col_boolean boolean	TRUE	TRUE	
+duckdb	list	text	col_list list	TRUE	TRUE	
+duckdb	struct	json	col_struct struct	TRUE	TRUE	
+duckdb	map	json	col_map map	TRUE	TRUE	
+duckdb	ubigint	bigint	col_ubigint ubigint	TRUE	TRUE	
+duckdb	uinteger	bigint	col_uinteger uinteger	TRUE	TRUE	
+duckdb	usmallint	integer	col_usmallint usmallint	TRUE	TRUE	
+duckdb	utinyint	integer	col_utinyint utinyint	TRUE	TRUE	
+duckdb	uuid	string	col_uuid uuid	TRUE	TRUE	
+duckdb	hugeint	bigint	col_hugeint hugeint	TRUE	TRUE	
+duckdb	interval	string	col_interval interval	TRUE	TRUE	
 mariadb	bigint	bigint	col_bigint bigint	TRUE	TRUE	A large integer
 mariadb	binary	binary	col_binary binary(100)	TRUE	TRUE	A fixed-length binary string
 mariadb	bit	smallint	col_bit bit	FALSE	FALSE	A bit field
@@ -164,7 +139,7 @@
 mariadb	float	float	col_float float	TRUE	TRUE	A single-precision floating point number
 mariadb	geometry	string	col_geometry geometry	FALSE	FALSE	A spatial value of any type
 mariadb	geometrycollection	string	col_geometrycollection geometrycollection	FALSE	FALSE	A collection of GEOMETRYvalues
-mariadb	geomcollection	string		FALSE	FALSE
+mariadb	geomcollection	string		FALSE	FALSE	
 mariadb	int	integer	col_int int	TRUE	TRUE	A standard integer
 mariadb	json	json	col_json json	TRUE	TRUE	JSON Data Type
 mariadb	linestring	string	col_linestring linestring	FALSE	FALSE	A curve (one or more POINT values)
@@ -189,7 +164,7 @@
 mariadb	varbinary	binary	col_varbinary varbinary(100)	TRUE	FALSE	A variable-length binary string
 mariadb	varchar	text	col_varchar varchar(100)	TRUE	TRUE	A variable-length non-binary string
 mariadb	year	string	col_year year	FALSE	FALSE	A year value in CCYY or YY format
-mongodb	json	json		FALSE	FALSE
+mongodb	json	json		FALSE	FALSE	
 motherduck	bigint	bigint	col_bigint bigint	TRUE	TRUE	A large integer
 motherduck	binary	binary	col_binary binary(100)	TRUE	TRUE	A fixed-length binary string
 motherduck	blob	binary	col_blob blob	TRUE	TRUE	A small BLOB
@@ -209,17 +184,17 @@
 motherduck	tinyblob	text	col_tinyblob tinyblob	TRUE	TRUE	A very small BLOB (binary large object)
 motherduck	tinyint	smallint	col_tinyint tinyint	TRUE	TRUE	A very small integer
 motherduck	varchar	text	col_varchar varchar(100)	TRUE	TRUE	A variable-length non-binary string
-motherduck	boolean	bool	col_boolean boolean	TRUE	TRUE
-motherduck	list	text	col_list list	TRUE	TRUE
-motherduck	struct	json	col_struct struct	TRUE	TRUE
-motherduck	map	json	col_map map	TRUE	TRUE
-motherduck	ubigint	bigint	col_ubigint ubigint	TRUE	TRUE
-motherduck	uinteger	bigint	col_uinteger uinteger	TRUE	TRUE
-motherduck	usmallint	integer	col_usmallint usmallint	TRUE	TRUE
-motherduck	utinyint	integer	col_utinyint utinyint	TRUE	TRUE
-motherduck	uuid	string	col_uuid uuid	TRUE	TRUE
-motherduck	hugeint	bigint	col_hugeint hugeint	TRUE	TRUE
-motherduck	interval	string	col_interval interval	TRUE	TRUE
+motherduck	boolean	bool	col_boolean boolean	TRUE	TRUE	
+motherduck	list	text	col_list list	TRUE	TRUE	
+motherduck	struct	json	col_struct struct	TRUE	TRUE	
+motherduck	map	json	col_map map	TRUE	TRUE	
+motherduck	ubigint	bigint	col_ubigint ubigint	TRUE	TRUE	
+motherduck	uinteger	bigint	col_uinteger uinteger	TRUE	TRUE	
+motherduck	usmallint	integer	col_usmallint usmallint	TRUE	TRUE	
+motherduck	utinyint	integer	col_utinyint utinyint	TRUE	TRUE	
+motherduck	uuid	string	col_uuid uuid	TRUE	TRUE	
+motherduck	hugeint	bigint	col_hugeint hugeint	TRUE	TRUE	
+motherduck	interval	string	col_interval interval	TRUE	TRUE	
 mysql	bigint	bigint	col_bigint bigint	TRUE	TRUE	A large integer
 mysql	binary	binary	col_binary binary(100)	TRUE	TRUE	A fixed-length binary string
 mysql	bit	smallint	col_bit bit	FALSE	FALSE	A bit field
@@ -233,7 +208,7 @@
 mysql	float	float	col_float float	TRUE	TRUE	A single-precision floating point number
 mysql	geometry	string	col_geometry geometry	FALSE	FALSE	A spatial value of any type
 mysql	geometrycollection	string	col_geometrycollection geometrycollection	FALSE	FALSE	A collection of GEOMETRYvalues
-mysql	geomcollection	string		FALSE	FALSE
+mysql	geomcollection	string		FALSE	FALSE	
 mysql	int	integer	col_int int	TRUE	TRUE	A standard integer
 mysql	json	json	col_json json	TRUE	TRUE	JSON Data Type
 mysql	linestring	string	col_linestring linestring	FALSE	FALSE	A curve (one or more POINT values)
@@ -263,14 +238,9 @@
 oracle	char	string	col_char char(17)	TRUE	TRUE	Fixed-length character data of length size bytes.
 oracle	clob	text	col_clob clob	TRUE	TRUE	Single-byte character data.
 oracle	date	datetime	col_date date	TRUE	TRUE	Fixed-length date and time data, ranging from Jan. 1, 4712 B.C.E. to Dec. 31, 4712 C.E.
-<<<<<<< HEAD
-oracle	float	float	col_float float	TRUE	TRUE
-oracle	json	json	col_json json
-=======
 oracle	datetime	datetime	col_date datetime	TRUE	TRUE	Fixed-length date and time data, ranging from Jan. 1, 4712 B.C.E. to Dec. 31, 4712 C.E.
 oracle	float	float	col_float float	TRUE	TRUE	
 oracle	json	json	col_json json			
->>>>>>> c4398f54
 oracle	long	string	col_long long	TRUE	FALSE	Variable-length raw binary data.
 oracle	mlslabel	string	col_mlslabel mlslabel	FALSE	FALSE	Trusted Oracle datatype.
 oracle	nchar	string	col_nchar nchar(17)	TRUE	TRUE	Fixed-length character data of length size characters or bytes, depending on the national character set.
@@ -279,10 +249,10 @@
 oracle	nvarchar2	string	col_nvarchar2 nvarchar2(100)	TRUE	TRUE	Variable-length character data of length size characters or bytes, depending on national character set. A maximum size must be specified.
 oracle	raw	binary	col_raw raw(100)	TRUE	FALSE	Variable-length raw binary data.
 oracle	rowid	bigint	col_rowid rowid	FALSE	FALSE	Binary data representing row addresses.
-oracle	timestamp	timestamp	col_ timestamp timestamp	TRUE	TRUE
-oracle	timestampdty	timestamp	" "	FALSE	FALSE
+oracle	timestamp	timestamp	col_ timestamp timestamp	TRUE	TRUE	
+oracle	timestampdty	timestamp	" "	FALSE	FALSE	
 oracle	varchar2	string	col_varchar2 varchar2(100)	TRUE	TRUE	Variable-length character data.
-oracle	longvarchar	string	" "	FALSE	FALSE
+oracle	longvarchar	string	" "	FALSE	FALSE	
 postgres	bigint	bigint	col_bigint bigint	TRUE	TRUE	signed eight-byte integer
 postgres	bigserial	bigint	col_bigserial bigserial	TRUE	TRUE	autoincrementing eight-byte integer
 postgres	bit	bool	col_bit bit	FALSE	FALSE	fixed-length bit string
@@ -292,7 +262,7 @@
 postgres	box	string	col_box box	FALSE	FALSE	rectangular box on a plane
 postgres	bytea	binary	col_bytea bytea	TRUE	FALSE	binary data (byte array)
 postgres	char	string	col_char char(17)	TRUE	TRUE	fixed-length character string
-postgres	bpchar	string	col_bpchar bpchar(17)	FALSE	TRUE
+postgres	bpchar	string	col_bpchar bpchar(17)	FALSE	TRUE	
 postgres	character	string	col_character character(17)	TRUE	TRUE	fixed-length character string
 postgres	character varying	text	col_character_varying character varying	TRUE	TRUE	variable-length character string
 postgres	cidr	string	col_cidr cidr	FALSE	FALSE	IPv4 or IPv6 network address
@@ -316,7 +286,7 @@
 postgres	lseg	string	col_lseg lseg	FALSE	FALSE	line segment on a plane
 postgres	macaddr	string	col_macaddr macaddr	FALSE	FALSE	MAC (Media Access Control) address
 postgres	money	decimal	col_money money	TRUE	TRUE	currency amount
-postgres	name	string	col_name name	TRUE	TRUE
+postgres	name	string	col_name name	TRUE	TRUE	
 postgres	numeric	decimal	col_numeric numeric	TRUE	TRUE	exact numeric of selectable precision
 postgres	path	string	col_path path	FALSE	FALSE	geometric path on a plane
 postgres	pg_lsn	bigint	col_pg_lsn pg_lsn	FALSE	FALSE	PostgreSQL Log Sequence Number
@@ -374,8 +344,34 @@
 postgres	smallint[]	json		FALSE	FALSE	Steampipe Data Type
 postgres	boolean[]	json		FALSE	FALSE	Steampipe Data Type
 postgres	double precision[]	json		FALSE	FALSE	Steampipe Data Type
-postgres	regtype	string
-postgres	void			FALSE	FALSE
+postgres	regtype	string				
+postgres	void			FALSE	FALSE	
+proton	ipv6	string	col_enum8 json	FALSE	FALSE
+proton	array	json	col_array array	FALSE	FALSE
+proton	uuid	string	col_uuid array	FALSE	FALSE
+proton	date	date	col_date date	TRUE	TRUE
+proton	datetime	datetime	col_datetime datetime	TRUE	TRUE
+proton	datetime64	datetime	col_datetime64 datetime64	TRUE	TRUE
+proton	decimal	decimal	col_decimal decimal	TRUE	TRUE
+proton	enum	string	col_enum enum	FALSE	FALSE
+proton	fixedstring	text	col_fixedstring fixedstring	TRUE	TRUE
+proton	float32	float	col_float32 float32	TRUE	TRUE
+proton	float64	float	col_float64 float64	TRUE	TRUE
+proton	int16	smallint	col_int16 int16	TRUE	TRUE
+proton	int32	bigint	col_int32 int32	TRUE	TRUE
+proton	int64	bigint	col_int64 int64	TRUE	TRUE
+proton	int8	integer	col_int8 int8	TRUE	TRUE
+proton	string	text	col_string string	TRUE	TRUE
+proton	tuple	string	col_tuple tuple	TRUE	TRUE
+proton	uint16	integer	col_uint16 uint16	TRUE	TRUE
+proton	uint32	bigint	col_uint32 uint32	TRUE	TRUE
+proton	uint64	decimal(28,0)	col_uint64 uint64	TRUE	TRUE
+proton	uint8	integer	col_uint8 uint8	TRUE	TRUE
+proton	json	json	col_json json	FALSE	FALSE
+proton	map	json	col_map json	FALSE	FALSE
+proton	lowcardinality	string	col_lowcardinality json	FALSE	FALSE
+proton	enum8	string	col_enum8 json	FALSE	FALSE
+proton	ipv6	string	col_enum8 json	FALSE	FALSE
 redshift	bigint	bigint	col_bigint bigint	TRUE	TRUE	signed eight-byte integer
 redshift	boolean	bool	col_boolean boolean	TRUE	FALSE	logical boolean (true/false)
 redshift	bool	bool	col_bool bool	TRUE	FALSE	logical boolean (true/false)
@@ -401,83 +397,83 @@
 redshift	float8	float	col_float8 float8	TRUE	TRUE	eigth-byte float
 redshift	numeric	decimal	col_numeric numeric	TRUE	TRUE	exact numeric of selectable precision
 redshift	varchar	text	col_varchar varchar	TRUE	TRUE	variable-length character string with a user-defined limit
-redshift	name	string		FALSE	FALSE
-snowflake	array	json	col_array array	FALSE	FALSE
+redshift	name	string		FALSE	FALSE	
+snowflake	array	json	col_array array	FALSE	FALSE	
 snowflake	bigint	bigint	col_bigint bigint	TRUE	TRUE	Synonymous with NUMBER except precision and scale cannot be specified.
-snowflake	binary	binary	col_binary binary(100)	FALSE	FALSE
+snowflake	binary	binary	col_binary binary(100)	FALSE	FALSE	
 snowflake	boolean	bool	col_boolean boolean	TRUE	TRUE	Currently only supported for accounts provisioned after January 25, 2016.
 snowflake	char	string	col_char char(17)	TRUE	TRUE	Synonymous with VARCHAR except default length is VARCHAR(1).
 snowflake	character	string	col_character character(17)	TRUE	TRUE	Synonymous with VARCHAR except default length is VARCHAR(1).
-snowflake	date	date	col_date date	TRUE	TRUE
+snowflake	date	date	col_date date	TRUE	TRUE	
 snowflake	datetime	timestamp	col_datetime datetime	TRUE	TRUE	Alias for TIMESTAMP_NTZ
 snowflake	decimal	decimal	col_decimal decimal	TRUE	TRUE	Synonymous with NUMBER.
 snowflake	double	float	col_double double	TRUE	TRUE	Synonymous with FLOAT.
 snowflake	double precision	float	col_double_precision double precision	TRUE	TRUE	Synonymous with FLOAT.
-snowflake	fixed	decimal		FALSE	FALSE
-snowflake	float	float	col_float float	TRUE	TRUE
-snowflake	float4	float	col_float4 float4	TRUE	TRUE
-snowflake	float8	float	col_float8 float8	TRUE	TRUE
+snowflake	fixed	decimal		FALSE	FALSE	
+snowflake	float	float	col_float float	TRUE	TRUE	
+snowflake	float4	float	col_float4 float4	TRUE	TRUE	
+snowflake	float8	float	col_float8 float8	TRUE	TRUE	
 snowflake	int	integer	col_int int	TRUE	TRUE	Synonymous with NUMBER except precision and scale cannot be specified.
 snowflake	integer	integer	col_integer integer	TRUE	TRUE	Synonymous with NUMBER except precision and scale cannot be specified.
 snowflake	number	decimal	col_number number	TRUE	TRUE	Default precision and scale are (38,0).
 snowflake	numeric	decimal	col_numeric numeric	TRUE	TRUE	Synonymous with NUMBER.
-snowflake	object	json	col_object object	FALSE	FALSE
+snowflake	object	json	col_object object	FALSE	FALSE	
 snowflake	real	float	col_real real	TRUE	TRUE	Synonymous with FLOAT.
 snowflake	smallint	smallint	col_smallint smallint	TRUE	TRUE	Synonymous with NUMBER except precision and scale cannot be specified.
 snowflake	string	text	col_string string	TRUE	TRUE	Synonymous with VARCHAR.
 snowflake	text	text	col_text text	TRUE	TRUE	Synonymous with VARCHAR.
-snowflake	time	time	col_time time	TRUE	TRUE
+snowflake	time	time	col_time time	TRUE	TRUE	
 snowflake	timestamp	timestamp	col_timestamp timestamp	TRUE	TRUE	Alias for one of the TIMESTAMP variations (TIMESTAMP_NTZ by default).
 snowflake	timestamp_ltz	timestampz	col_timestamp_ltz timestamp_ltz	TRUE	TRUE	TIMESTAMP with local time zone; time zone, if provided, is not stored.
 snowflake	timestamp_ntz	timestamp	col_timestamp_ntz timestamp_ntz	TRUE	TRUE	TIMESTAMP with no time zone; time zone, if provided, is not stored.
 snowflake	timestamp_tz	timestampz	col_timestamp_tz timestamp_tz	TRUE	TRUE	TIMESTAMP with time zone.
 snowflake	varbinary	binary	col_varbinary varbinary(100)	FALSE	FALSE	Synonymous with BINARY.
 snowflake	varchar	text	col_varchar varchar(100)	TRUE	TRUE	Default (and maximum) is 16,777,216 bytes.
-snowflake	variant	json	col_variant variant	FALSE	FALSE
-sqlite	blob	text	col_blob blob	TRUE	TRUE
-sqlite	varchar	text	col_varchar varchar	TRUE	TRUE
-sqlite	bigint	bigint	col_bigint bigint	TRUE	TRUE
-sqlite	integer	bigint	col_integer integer	TRUE	TRUE
-sqlite	null	text	col_null null	TRUE	TRUE
-sqlite	real	decimal	col_real real	TRUE	TRUE
-sqlite	numeric	decimal	col_numeric numeric	TRUE	TRUE
-sqlite	decimal	decimal	col_decimal decimal	TRUE	TRUE
-sqlite	int	integer	col_int int	TRUE	TRUE
-sqlite	num	integer	col_num num	TRUE	TRUE
-sqlite	date	date	col_date date	TRUE	TRUE
-sqlite	datetime	datetime	col_datetime datetime	TRUE	TRUE
-sqlite	text	text	col_text text	TRUE	TRUE
-sqlite	json	json	col_json json	TRUE	TRUE
-sqlite	bytea	binary	col_bytea bytea	TRUE	TRUE
-sqlite	boolean	bool	col_boolean boolean	TRUE	TRUE
-sqlite	float	float	col_float float	TRUE	TRUE
-sqlserver	bigint	bigint	col_bigint bigint	TRUE	TRUE
-sqlserver	binary	binary	col_binary binary(100)	TRUE	FALSE
-sqlserver	uniqueidentifier	string	col_uniqueidentifier uniqueidentifier	TRUE	FALSE
-sqlserver	bit	smallint	col_bit bit	FALSE	FALSE
-sqlserver	char	string	col_char char(17)	TRUE	TRUE
-sqlserver	date	date	col_date date	TRUE	TRUE
-sqlserver	datetime	datetime	col_datetime datetime	TRUE	TRUE
-sqlserver	datetime2	datetime	col_datetime2 datetime2	TRUE	TRUE
-sqlserver	datetimeoffset	timestampz	col_datetimeoffset datetimeoffset	FALSE	FALSE
-sqlserver	decimal	decimal	col_decimal decimal	TRUE	TRUE
-sqlserver	float	float	col_float float	TRUE	TRUE
-sqlserver	image	binary	col_image image	FALSE	FALSE
-sqlserver	int	integer	col_int int	TRUE	TRUE
-sqlserver	money	decimal	col_money money	TRUE	TRUE
-sqlserver	nchar	text	col_nchar nchar(17)	TRUE	TRUE
-sqlserver	ntext	text	col_ntext ntext	TRUE	TRUE
-sqlserver	numeric	decimal	col_numeric numeric	TRUE	TRUE
-sqlserver	nvarchar	text	col_nvarchar nvarchar(100)	TRUE	TRUE
-sqlserver	real	decimal	col_real real	TRUE	TRUE
-sqlserver	smalldatetime	datetime	col_smalldatetime smalldatetime	TRUE	TRUE
-sqlserver	smallint	smallint	col_smallint smallint	TRUE	TRUE
-sqlserver	smallmoney	decimal	col_smallmoney smallmoney	TRUE	TRUE
-sqlserver	text	text	col_text text	TRUE	TRUE
-sqlserver	time	time	col_time time	TRUE	TRUE
-sqlserver	tinyint	smallint	col_tinyint tinyint	TRUE	TRUE
-sqlserver	varbinary	binary	col_varbinary varbinary(100)	TRUE	FALSE
-sqlserver	varchar	text	col_varchar varchar(100)	TRUE	TRUE
+snowflake	variant	json	col_variant variant	FALSE	FALSE	
+sqlite	blob	text	col_blob blob	TRUE	TRUE	
+sqlite	varchar	text	col_varchar varchar	TRUE	TRUE	
+sqlite	bigint	bigint	col_bigint bigint	TRUE	TRUE	
+sqlite	integer	bigint	col_integer integer	TRUE	TRUE	
+sqlite	null	text	col_null null	TRUE	TRUE	
+sqlite	real	decimal	col_real real	TRUE	TRUE	
+sqlite	numeric	decimal	col_numeric numeric	TRUE	TRUE	
+sqlite	decimal	decimal	col_decimal decimal	TRUE	TRUE	
+sqlite	int	integer	col_int int	TRUE	TRUE	
+sqlite	num	integer	col_num num	TRUE	TRUE	
+sqlite	date	date	col_date date	TRUE	TRUE	
+sqlite	datetime	datetime	col_datetime datetime	TRUE	TRUE	
+sqlite	text	text	col_text text	TRUE	TRUE	
+sqlite	json	json	col_json json	TRUE	TRUE	
+sqlite	bytea	binary	col_bytea bytea	TRUE	TRUE	
+sqlite	boolean	bool	col_boolean boolean	TRUE	TRUE	
+sqlite	float	float	col_float float	TRUE	TRUE	
+sqlserver	bigint	bigint	col_bigint bigint	TRUE	TRUE	
+sqlserver	binary	binary	col_binary binary(100)	TRUE	FALSE	
+sqlserver	uniqueidentifier	string	col_uniqueidentifier uniqueidentifier	TRUE	FALSE	
+sqlserver	bit	smallint	col_bit bit	FALSE	FALSE	
+sqlserver	char	string	col_char char(17)	TRUE	TRUE	
+sqlserver	date	date	col_date date	TRUE	TRUE	
+sqlserver	datetime	datetime	col_datetime datetime	TRUE	TRUE	
+sqlserver	datetime2	datetime	col_datetime2 datetime2	TRUE	TRUE	
+sqlserver	datetimeoffset	timestampz	col_datetimeoffset datetimeoffset	FALSE	FALSE	
+sqlserver	decimal	decimal	col_decimal decimal	TRUE	TRUE	
+sqlserver	float	float	col_float float	TRUE	TRUE	
+sqlserver	image	binary	col_image image	FALSE	FALSE	
+sqlserver	int	integer	col_int int	TRUE	TRUE	
+sqlserver	money	decimal	col_money money	TRUE	TRUE	
+sqlserver	nchar	text	col_nchar nchar(17)	TRUE	TRUE	
+sqlserver	ntext	text	col_ntext ntext	TRUE	TRUE	
+sqlserver	numeric	decimal	col_numeric numeric	TRUE	TRUE	
+sqlserver	nvarchar	text	col_nvarchar nvarchar(100)	TRUE	TRUE	
+sqlserver	real	decimal	col_real real	TRUE	TRUE	
+sqlserver	smalldatetime	datetime	col_smalldatetime smalldatetime	TRUE	TRUE	
+sqlserver	smallint	smallint	col_smallint smallint	TRUE	TRUE	
+sqlserver	smallmoney	decimal	col_smallmoney smallmoney	TRUE	TRUE	
+sqlserver	text	text	col_text text	TRUE	TRUE	
+sqlserver	time	time	col_time time	TRUE	TRUE	
+sqlserver	tinyint	smallint	col_tinyint tinyint	TRUE	TRUE	
+sqlserver	varbinary	binary	col_varbinary varbinary(100)	TRUE	FALSE	
+sqlserver	varchar	text	col_varchar varchar(100)	TRUE	TRUE	
 starrocks	bigint	bigint	col_bigint bigint	TRUE	TRUE	A large integer
 starrocks	binary	binary	col_binary binary(100)	TRUE	TRUE	A fixed-length binary string
 starrocks	bit	smallint	col_bit bit	FALSE	FALSE	A bit field
@@ -491,7 +487,7 @@
 starrocks	float	float	col_float float	TRUE	TRUE	A single-precision floating point number
 starrocks	geometry	string	col_geometry geometry	FALSE	FALSE	A spatial value of any type
 starrocks	geometrycollection	string	col_geometrycollection geometrycollection	FALSE	FALSE	A collection of GEOMETRYvalues
-starrocks	geomcollection	string		FALSE	FALSE
+starrocks	geomcollection	string		FALSE	FALSE	
 starrocks	int	integer	col_int int	TRUE	TRUE	A standard integer
 starrocks	json	json	col_json json	TRUE	TRUE	JSON Data Type
 starrocks	linestring	string	col_linestring linestring	FALSE	FALSE	A curve (one or more POINT values)
@@ -517,20 +513,20 @@
 starrocks	varbinary	binary	col_varbinary varbinary(100)	TRUE	FALSE	A variable-length binary string
 starrocks	varchar	text	col_varchar varchar(100)	TRUE	TRUE	A variable-length non-binary string
 starrocks	year	string	col_year year	FALSE	FALSE	A year value in CCYY or YY format
-trino	bigint	bigint
-trino	varbinary	binary
-trino	boolean	bool
-trino	date	date
-trino	timestamp	datetime
-trino	decimal	decimal
-trino	integer	integer
-trino	json	json
-trino	smallint	smallint
-trino	varchar	string
-trino	text	text
-trino	unknown	text
-trino	timestamp	timestamp
-trino	timestamp with time zone	timestampz
-trino	double	float
-trino	varchar	time
-trino	varchar	timez+trino	bigint	bigint				
+trino	varbinary	binary				
+trino	boolean	bool				
+trino	date	date				
+trino	timestamp	datetime				
+trino	decimal	decimal				
+trino	integer	integer				
+trino	json	json				
+trino	smallint	smallint				
+trino	varchar	string				
+trino	text	text				
+trino	unknown	text				
+trino	timestamp	timestamp				
+trino	timestamp with time zone	timestampz				
+trino	double	float				
+trino	varchar	time				
+trino	varchar	timez				